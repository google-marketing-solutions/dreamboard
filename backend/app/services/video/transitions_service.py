# Copyright 2025 Google LLC
#
# Licensed under the Apache License, Version 2.0 (the "License");
# you may not use this file except in compliance with the License.
# You may obtain a copy of the License at
#
#     https://www.apache.org/licenses/LICENSE-2.0
#
# Unless required by applicable law or agreed to in writing, software
# distributed under the License is distributed on an "AS IS" BASIS,
# WITHOUT WARRANTIES OR CONDITIONS OF ANY KIND, either express or implied.
# See the License for the specific language governing permissions and
# limitations under the License.

"""
Service that generates transitions for videos.

This module provides a `TransitionsService` class with methods for creating
various video transitions using MoviePy, including crossfade, wipe, zoom,
blur, and warp effects.
"""

import cv2
import numpy as np
import subprocess
import tempfile
import os
from imageio_ffmpeg import get_ffmpeg_exe
from moviepy import editor
from scipy import ndimage

# for warping images:
from skimage.transform import resize


class TransitionsService:
  """
  Service that generates various video transitions between clips.

  This class leverages MoviePy and SciPy to create dynamic visual effects
  like crossfades, wipes, zooms, blurs, and warps.
  """

  def __init__(self):
    """
    Initializes the TransitionsService.

    Currently, this constructor does not require any specific
    initialization arguments.
    """
    pass

<<<<<<< HEAD
  def concatenate_audioclips(
      self, audioclip1_filename, audioclip2_filename, audioclip1_duration=None
  ):
    """
    Trims the end of clip1, then concatenates clip1 and clip2 audio using ffmpeg's concat demuxer.

    Args:
        file1 (str): Path to first audio file.
        file2 (str): Path to second audio file.
        audioclip1_duration (float): If the first audioclip should be trimmed, the duration of that clip.

    Returns:
        str: Path to output audio file.
    """
    with tempfile.TemporaryDirectory() as tmpdir:
      audioclip1_to_use = audioclip1_filename

      # If audioclip1_duration is not provided, use the full length of the first audio file.
      if audioclip1_duration is not None:
        trimmed_audioclip1 = os.path.join(tmpdir, "trimmed_audioclip.mp4")
        subprocess.run(
            [
                get_ffmpeg_exe(),
                "-y",
                "-i",
                audioclip1_filename,
                "-t",
                str(audioclip1_duration),  # Trim to this duration.
                "-c",
                "copy",  # Copy the audio codec without re-encoding.
                trimmed_audioclip1,
            ],
            check=True,
        )
        audioclip1_to_use = trimmed_audioclip1

      # Create a file list for the concat demuxer.
      file_list_path = os.path.join(tmpdir, "concat_list.txt")
      with open(file_list_path, "w") as f:
        f.write(f"file '{os.path.abspath(audioclip1_to_use)}'\n")
        f.write(f"file '{os.path.abspath(audioclip2_filename)}'\n")

      # Run ffmpeg concat.
      output_audioclip = tempfile.NamedTemporaryFile(
          delete=False, suffix=".mp4"
      )
      output_audioclip.close()

      subprocess.run(
          [
              get_ffmpeg_exe(),
              "-y",
              "-f",
              "concat",
              "-safe",
              "0",  # Allow "unsafe" file paths (absolute paths).
              "-i",
              file_list_path,
              "-c",
              "copy",  # Copy the audio codec without re-encoding.
              output_audioclip.name,
          ],
          check=True,
      )

=======
  def concatenate_audioclips(self, audioclip1_filename, audioclip2_filename, audioclip1_duration=None):
      """
      Trims the end of clip1, then concatenates clip1 and clip2 audio using ffmpeg.

      Args:
          audioclip1_filename (str): Path to first audio file.
          audioclip2_filename (str): Path to second audio file.
          audioclip1_duration (float): If the first audioclip should be trimmed, the duration of that clip.

      Returns:
          str: Path to output audio file.
      """
      output_audioclip = tempfile.NamedTemporaryFile(delete=False, suffix=".mp4")
      output_audioclip.close()

      filter_commands = []
      input_args = [
          get_ffmpeg_exe(), "-y", "-i", audioclip1_filename, "-i", audioclip2_filename
      ]

      if audioclip1_duration is not None:
          # Trim the first audio stream
          filter_commands.append(f"[0:a]atrim=0:{audioclip1_duration},asetpts=PTS-STARTPTS[a0]")
      else:
          filter_commands.append("[0:a]asetpts=PTS-STARTPTS[a0]")

      filter_commands.append("[1:a]asetpts=PTS-STARTPTS[a1]")
      filter_commands.append("[a0][a1]concat=n=2:v=0:a=1[outa]")

      result = subprocess.run(
          input_args + [
              "-filter_complex", ";".join(filter_commands),
              "-map", "[outa]",
              "-c:a", "aac",
              output_audioclip.name
          ],
          stdout=subprocess.PIPE,
          stderr=subprocess.PIPE,
          text=True,
          check=True
      )

      # Debug logs
      print("FFmpeg STDOUT:\n", result.stdout)
      print("FFmpeg STDERR:\n", result.stderr)

>>>>>>> a78ad240
      return output_audioclip.name

  def crossfade(self, clip1, clip2, transition_duration, speed_curve="sigmoid"):
    """
    Create a crossfade transition between two video clips.

    The first clip fades out while the second clip fades in, with
    adjustable speed curves.

    Args:
        clip1 : VideoFileClip
            The first video clip that will fade out.
        clip2 : VideoFileClip
            The second video clip that will fade in.
        transition_duration : float
            Duration of the transition in seconds.
        speed_curve : str, optional
            The speed curve to use for the transition. Options: 'sigmoid',
            'linear', 'quadratic', 'cubic'. Default is 'sigmoid'.

    Returns:
        CompositeVideoClip
            A new clip with the crossfade transition between the two input
            clips.

    Raises:
        ValueError: If an invalid `speed_curve` is provided.
    """
    # Validate the speed curve.
    valid_curves = ["sigmoid", "linear", "quadratic", "cubic"]
    if speed_curve not in valid_curves:
      raise ValueError(f"Speed curve must be one of {valid_curves}")

    # Calculate the transition start time and total duration.
    transition_start = clip1.duration - transition_duration
    total_duration = clip1.duration + clip2.duration - transition_duration

    # Create a copy of the clips to avoid modifying the originals.
    clip1 = clip1.copy()
    clip2 = clip2.copy()

    # Define the speed curve functions for alpha blending.
    def sigmoid_curve(t):
      return 1 / (1 + np.exp(-10 * (t - 0.5)))

    def linear_curve(t):
      return t

    def quadratic_curve(t):
      return t**2

    def cubic_curve(t):
      return t**3

    curve_functions = {
        "sigmoid": sigmoid_curve,
        "linear": linear_curve,
        "quadratic": quadratic_curve,
        "cubic": cubic_curve,
    }

    curve_func = curve_functions[speed_curve]

    # Set the start time for the second clip to align with the transition.
    clip2 = clip2.set_start(transition_start)

    # Create a custom clip that blends the two input clips frame by frame.
    def make_frame(t):
      if t < transition_start:
        # Before transition, only first clip is visible.
        return clip1.get_frame(t)
      elif t >= clip1.duration:
        # After transition, only second clip is visible.
        return clip2.get_frame(t - transition_start)
      else:
        # During transition, blend frames based on progress and curve.
        frame1 = clip1.get_frame(t)
        frame2 = clip2.get_frame(t - transition_start)
        progress = (t - transition_start) / transition_duration
        # Weight for clip1 (fading out)
        weight = 1.0 - curve_func(progress)
        return weight * frame1 + (1 - weight) * frame2

    # Create the final composite clip with the custom make_frame function.
    final_clip = editor.CompositeVideoClip([clip1, clip2], use_bgclip=True)
    final_clip = final_clip.set_make_frame(make_frame)
    final_clip = final_clip.set_duration(total_duration)
    final_clip = final_clip.set_audio(
        editor.AudioFileClip(
            self.concatenate_audioclips(
                clip1.filename, clip2.filename, transition_start
            )
        )
    )

    return final_clip

  def wipe(self, clip1, clip2, transition_duration, direction="left-to-right"):
    """
    Creates a wipe transition between two video clips.

    The first clip wipes away, revealing the second clip underneath,
    in a specified direction.

    Args:
    -----------
    clip1 : VideoFileClip
        The first video clip that will wipe away.
    clip2 : VideoFileClip
        The second video clip that will be revealed underneath.
    transition_duration : float
        Duration of the transition in seconds.
    direction : str, optional
        The direction of the wipe. Options: 'left-to-right',
        'right-to-left', 'top-to-bottom', 'bottom-to-top'.
        Default is 'left-to-right'.

    Returns:
    --------
    CompositeVideoClip
        A new clip with the wipe transition applied.

    Raises:
        ValueError: If an invalid `direction` is provided.
    """
    # Validate direction parameter.
    valid_directions = [
        "left-to-right",
        "right-to-left",
        "top-to-bottom",
        "bottom-to-top",
    ]
    if direction not in valid_directions:
      raise ValueError(f"Direction must be one of {valid_directions}")

    # Ensure both clips have the same size for seamless transition.
    width, height = clip1.size
    clip2 = clip2.resize(clip1.size)

    # Calculate durations and transition start time.
    clip1_duration = clip1.duration
    clip2_duration = clip2.duration
    transition_start = clip1_duration - transition_duration

    # Set up the second clip to start at the transition point.
    clip2 = clip2.set_start(transition_start)

    # Calculate total duration (clip1 + clip2 - transition overlap).
    total_duration = clip1_duration + clip2_duration - transition_duration

    # Create a custom mask for the first clip's wipe effect.
    def make_mask_frame(t):
      """Create a mask frame at time t (t is in seconds)."""
      if t < transition_start:
        # Before transition, first clip is fully visible (white mask).
        return np.ones((height, width), dtype=np.float32)
      elif t < clip1_duration:
        # During transition, gradually wipe first clip.
        progress = (t - transition_start) / transition_duration
        mask = np.ones((height, width), dtype=np.float32)

        # Adjust mask based on wipe direction.
        if direction == "left-to-right":
          edge_position = int(width * progress)
          if edge_position > 0:
            mask[:, :edge_position] = 0.0  # Hide left part.
        elif direction == "right-to-left":
          edge_position = int(width * (1 - progress))
          if edge_position < width:
            mask[:, edge_position:] = 0.0  # Hide right part.
        elif direction == "top-to-bottom":
          edge_position = int(height * progress)
          if edge_position > 0:
            mask[:edge_position, :] = 0.0  # Hide top part.
        elif direction == "bottom-to-top":
          edge_position = int(height * (1 - progress))
          if edge_position < height:
            mask[edge_position:, :] = 0.0  # Hide bottom part.
        return mask
      else:
        # After first clip ends, mask is fully transparent (black mask).
        return np.zeros((height, width), dtype=np.float32)

    # Create a mask clip using the custom `make_mask_frame` function.
    mask_clip = editor.VideoClip(
        make_frame=make_mask_frame, duration=total_duration
    )
    mask_clip.ismask = True  # Mark it as a mask for MoviePy.

    # Apply the mask to the first clip and extend its duration.
    clip1_extended = clip1.set_duration(total_duration)
    clip1_masked = clip1_extended.set_mask(mask_clip)

    # Create the final composite with the second clip as background
    # and the masked first clip on top.
    final_clip = editor.CompositeVideoClip(
        [clip2, clip1_masked], size=clip1.size
    )
    final_clip = final_clip.set_duration(total_duration)
    final_clip = final_clip.set_audio(
        editor.AudioFileClip(
            self.concatenate_audioclips(
                clip1.filename, clip2.filename, transition_start
            )
        )
    )

    return final_clip

  def zoom(
      self,
      clip1,
      clip2,
      transition_duration=1.0,
      motion_blur=0,
      speed_curve="sigmoid",
  ):
    """
    Create a zoom transition between two video clips.

    The first clip zooms in and fades out, while the second clip zooms
    out and fades in. Optional motion blur can be applied.

    Args:
    -----------
    clip1 : VideoFileClip
        The first video clip (will zoom in and fade out).
    clip2 : VideoFileClip
        The second video clip (will zoom out and fade in).
    transition_duration : float, optional
        Duration of the transition in seconds. Defaults to 1.0.
    motion_blur : int, optional
        Strength of motion blur effect (0 = no blur, higher values =
        more blur). Defaults to 0.
    speed_curve : str, optional
        Type of speed curve to use for the transition. Options: 'sigmoid',
        'linear', 'quadratic', 'cubic'. Defaults to 'sigmoid'.

    Returns:
    --------
    CompositeVideoClip
        The final video with the transition effect.

    Raises:
        ValueError: If an invalid `speed_curve` or `motion_blur` is
                    provided.
    """
    # Validate inputs.
    if speed_curve not in ["sigmoid", "linear", "quadratic", "cubic"]:
      raise ValueError(
          "speed_curve must be one of: 'sigmoid', 'linear', "
          "'quadratic', 'cubic'"
      )
    if motion_blur < 0:
      raise ValueError("motion_blur must be a non-negative value")

    # Define speed curve functions.
    def get_curve_function(curve_type):
      if curve_type == "sigmoid":
        return lambda t: 1 / (1 + np.exp(-10 * (t - 0.5)))
      elif curve_type == "linear":
        return lambda t: t
      elif curve_type == "quadratic":
        return lambda t: t**2
      elif curve_type == "cubic":
        return lambda t: t**3

    curve_func = get_curve_function(speed_curve)

    # Calculate total duration and transition start time.
    total_duration = clip1.duration + clip2.duration - transition_duration
    transition_start = clip1.duration - transition_duration

    # Define the zoom-in effect for the first clip.
    def zoom_in_effect(get_frame, t):
      # Only apply zoom during the transition period.
      if t < transition_start:
        return get_frame(t)

      # Calculate relative position in the transition (0 to 1).
      rel_pos = (t - transition_start) / transition_duration
      zoom_factor = 1 + curve_func(rel_pos)

      frame = get_frame(t)

      # Apply motion blur if needed by blending with previous frames.
      if motion_blur > 0:
        for i in range(1, motion_blur + 1):
          blur_weight = (motion_blur + 1 - i) / (motion_blur * 10)
          prev_t = max(0, t - i * 0.01)  # Sample slightly before.
          prev_frame = get_frame(prev_t)
          frame = frame * (1 - blur_weight) + prev_frame * blur_weight

      h, w = frame.shape[:2]
      center_x, center_y = w // 2, h // 2

      # Calculate crop dimensions based on zoom factor.
      new_w = int(w / zoom_factor)
      new_h = int(h / zoom_factor)
      new_w = max(new_w, 20)  # Ensure dimensions don't get too small.
      new_h = max(new_h, 20)

      # Crop from center and resize back to original dimensions.
      x1 = center_x - new_w // 2
      y1 = center_y - new_h // 2
      cropped = frame[y1 : y1 + new_h, x1 : x1 + new_w]
      result = resize(cropped, (h, w), preserve_range=True).astype(frame.dtype)

      return result

    # Apply zoom-in effect to clip1.
    clip1_zoomed = clip1.fl(zoom_in_effect)

    # Create fading for clip1 (fade out during transition).
    def fade_out(t):
      if t < transition_start:
        return 1.0
      rel_pos = (t - transition_start) / transition_duration
      return 1.0 - curve_func(rel_pos)

    # Create the zoom effect for clip2 (zoom out and fade in).
    def zoom_out_effect(get_frame, t):
      # Calculate relative position in the transition (0 to 1).
      if t < transition_duration:
        rel_pos = t / transition_duration
        # Invert curve for zoom out.
        zoom_factor = 1 + curve_func(1 - rel_pos)

        frame = get_frame(t)

        # Apply motion blur if needed by blending with next frames.
        if motion_blur > 0:
          for i in range(1, motion_blur + 1):
            blur_weight = (motion_blur + 1 - i) / (motion_blur * 10)
            next_t = min(clip2.duration - 0.001, t + i * 0.01)
            next_frame = get_frame(next_t)
            frame = frame * (1 - blur_weight) + next_frame * blur_weight

        h, w = frame.shape[:2]
        center_x, center_y = w // 2, h // 2

        # Calculate crop dimensions based on zoom factor.
        new_w = int(w / zoom_factor)
        new_h = int(h / zoom_factor)
        new_w = max(new_w, 20)
        new_h = max(new_h, 20)

        # Crop from center and resize back to original dimensions.
        x1 = center_x - new_w // 2
        y1 = center_y - new_h // 2
        cropped = frame[y1 : y1 + new_h, x1 : x1 + new_w]
        result = resize(cropped, (h, w), preserve_range=True).astype(
            frame.dtype
        )
        return result
      return get_frame(t)

    # Adjust second clip's start time and apply zoom-out effect.
    clip2_adjusted = clip2.set_start(transition_start)
    clip2_zoomed = clip2_adjusted.fl(zoom_out_effect)

    # Create fading for clip2 (fade in during transition).
    def fade_in(t):
      global_t = t + transition_start  # Convert to global time.
      if global_t < transition_start:
        return 0.0
      if global_t > transition_start + transition_duration:
        return 1.0
      rel_pos = (global_t - transition_start) / transition_duration
      return curve_func(rel_pos)

    # Create the final composition by crossfading the zoomed clips.
    final_clip = editor.CompositeVideoClip(
        [
            clip1_zoomed.crossfadein(0).crossfadeout(transition_duration),
            clip2_zoomed.crossfadein(transition_duration),
        ],
        size=clip1.size,
    )
    final_clip = final_clip.set_duration(total_duration)
    final_clip = final_clip.set_audio(
        editor.AudioFileClip(
            self.concatenate_audioclips(
                clip1.filename, clip2.filename, transition_start
            )
        )
    )

    return final_clip

  def zoom_warp(
      self,
      clip1,
      clip2,
      transition_duration=1.0,
      motion_blur=0,
      speed_curve="sigmoid",
      distortion_factor=0.0,
      distortion_type=["pinch", "bulge"],
  ):
    """
    Create a zoom transition between two video clips with optional
    radial distortion.

    Args:
    -----------
    clip1 : VideoFileClip
        The first video clip (will zoom in and fade out).
    clip2 : VideoFileClip
        The second video clip (will zoom out and fade in).
    transition_duration : float, optional
        Duration of the transition in seconds. Defaults to 1.0.
    motion_blur : int, optional
        Strength of motion blur effect (0 = no blur, higher values =
        more blur). Defaults to 0.
    speed_curve : str, optional
        Type of speed curve to use for the transition. Options: 'sigmoid',
        'linear', 'quadratic', 'cubic'. Defaults to 'sigmoid'.
    distortion_factor : float, optional
        Amount of radial distortion to apply during transition (0.0 to 1.0).
        Defaults to 0.0.
    distortion_type : list[str], optional
        A list of two strings specifying distortion types for clip1 and
        clip2 respectively ('pinch' or 'bulge'). Defaults to
        `['pinch', 'bulge']`.

    Returns:
    --------
    CompositeVideoClip
        The final video with the transition effect.

    Raises:
        ValueError: If invalid arguments are provided.
    """
    # Validate inputs.
    if speed_curve not in ["sigmoid", "linear", "quadratic", "cubic"]:
      raise ValueError(
          "speed_curve must be one of: 'sigmoid', 'linear', "
          "'quadratic', 'cubic'"
      )
    if motion_blur < 0:
      raise ValueError("motion_blur must be a non-negative value")
    if not 0.0 <= distortion_factor <= 1.0:
      raise ValueError("distortion_factor must be between 0.0 and 1.0")
    if len(distortion_type) != 2:
      raise ValueError(
          "distortion_type must be a list with exactly two elements"
      )
    for dt in distortion_type:
      if dt not in ["bulge", "pinch"]:
        raise ValueError(
            "distortion_type elements must be either 'bulge' or 'pinch'"
        )

    # Define speed curve functions.
    def get_curve_function(curve_type):
      if curve_type == "sigmoid":
        return lambda t: 1 / (1 + np.exp(-10 * (t - 0.5)))
      elif curve_type == "linear":
        return lambda t: t
      elif curve_type == "quadratic":
        return lambda t: t**2
      elif curve_type == "cubic":
        return lambda t: t**3

    curve_func = get_curve_function(speed_curve)

    # Calculate total duration and transition start time.
    total_duration = clip1.duration + clip2.duration - transition_duration
    transition_start = clip1.duration - transition_duration

    # Define the radial distortion function.
    def apply_distortion(image, distortion_strength, distortion_type):
      """Apply radial distortion to an image."""
      if distortion_strength == 0:
        return image

      height, width = image.shape[:2]
      y_coords, x_coords = np.meshgrid(
          np.arange(height), np.arange(width), indexing="ij"
      )
      center_y, center_x = height / 2, width / 2
      y_centered = y_coords - center_y
      x_centered = x_coords - center_x

      # Calculate normalized distance from center.
      r = np.sqrt(y_centered**2 + x_centered**2)
      max_r = np.sqrt((height / 2) ** 2 + (width / 2) ** 2)
      r_normalized = r / max_r

      # Apply distortion based on type (bulge or pinch).
      if distortion_type == "bulge":
        distortion = 1 + distortion_strength * r_normalized**2
      else:  # 'pinch'
        distortion = 1 - distortion_strength * r_normalized**2
        # Ensure non-negative/zero scaling.
        distortion = np.maximum(distortion, 0.1)

      y_new = y_centered * distortion + center_y
      x_new = x_centered * distortion + center_x

      # Clip to valid coordinates.
      y_new = np.clip(y_new, 0, height - 1)
      x_new = np.clip(x_new, 0, width - 1)

      indices = np.indices((height, width))
      indices[0] = y_new
      indices[1] = x_new

      # Process each channel separately for color images.
      if len(image.shape) == 3:
        result = np.zeros_like(image)
        for i in range(image.shape[2]):
          result[:, :, i] = ndimage.map_coordinates(
              image[:, :, i], indices, order=1, mode="nearest"
          )
      else:
        result = ndimage.map_coordinates(
            image, indices, order=1, mode="nearest"
        )
      return result

    # Define the zoom-in effect for clip1 with distortion.
    def zoom_in_effect(get_frame, t):
      if t < transition_start:
        return get_frame(t)

      rel_pos = (t - transition_start) / transition_duration
      zoom_factor = 1 + curve_func(rel_pos)
      current_distortion = distortion_factor * curve_func(rel_pos)

      frame = get_frame(t)
      if motion_blur > 0:
        for i in range(1, motion_blur + 1):
          blur_weight = (motion_blur + 1 - i) / (motion_blur * 10)
          prev_t = max(0, t - i * 0.01)
          prev_frame = get_frame(prev_t)
          frame = frame * (1 - blur_weight) + prev_frame * blur_weight

      h, w = frame.shape[:2]
      center_x, center_y = w // 2, h // 2
      new_w = int(w / zoom_factor)
      new_h = int(h / zoom_factor)
      new_w = max(new_w, 20)
      new_h = max(new_h, 20)
      x1 = center_x - new_w // 2
      y1 = center_y - new_h // 2
      cropped = frame[y1 : y1 + new_h, x1 : x1 + new_w]
      resized = resize(cropped, (h, w), preserve_range=True).astype(frame.dtype)

      if distortion_factor > 0:
        result = apply_distortion(
            resized, current_distortion, distortion_type[0]
        )
        return result
      return resized

    # Apply zoom-in effect to clip1.
    clip1_zoomed = clip1.fl(zoom_in_effect)

    # Create the zoom effect for clip2 (zoom out and fade in).
    def zoom_out_effect(get_frame, t):
      if t < transition_duration:
        rel_pos = t / transition_duration
        zoom_factor = 1 + curve_func(1 - rel_pos)
        current_distortion = distortion_factor * curve_func(1 - rel_pos)

        frame = get_frame(t)
        if motion_blur > 0:
          for i in range(1, motion_blur + 1):
            blur_weight = (motion_blur + 1 - i) / (motion_blur * 10)
            next_t = min(clip2.duration - 0.001, t + i * 0.01)
            next_frame = get_frame(next_t)
            frame = frame * (1 - blur_weight) + next_frame * blur_weight

        h, w = frame.shape[:2]
        center_x, center_y = w // 2, h // 2
        new_w = int(w / zoom_factor)
        new_h = int(h / zoom_factor)
        new_w = max(new_w, 20)
        new_h = max(new_h, 20)
        x1 = center_x - new_w // 2
        y1 = center_y - new_h // 2
        cropped = frame[y1 : y1 + new_h, x1 : x1 + new_w]
        resized = resize(cropped, (h, w), preserve_range=True).astype(
            frame.dtype
        )

        if distortion_factor > 0:
          result = apply_distortion(
              resized, current_distortion, distortion_type[1]
          )
          return result
        return resized
      return get_frame(t)

    # Adjust second clip's start time.
    clip2_adjusted = clip2.set_start(transition_start)

    # Apply zoom out effect to clip2.
    clip2_zoomed = clip2_adjusted.fl(zoom_out_effect)

    # Create the final composition by crossfading the zoomed clips.
    final_clip = editor.CompositeVideoClip(
        [
            clip1_zoomed.crossfadein(0).crossfadeout(transition_duration),
            clip2_zoomed.crossfadein(transition_duration),
        ],
        size=clip1.size,
    )
    final_clip = final_clip.set_duration(total_duration)
    final_clip = final_clip.set_audio(
        editor.AudioFileClip(
            self.concatenate_audioclips(
                clip1.filename, clip2.filename, transition_start
            )
        )
    )

    return final_clip

  def dip_to_black(
      self, clip1, clip2, transition_duration, speed_curve="sigmoid"
  ):
    """
    Creates a dip-to-color (black) transition between two video clips.

    The first clip fades out to black, and then the second clip fades in
    from black.

    Args:
    -----------
    clip1 : VideoClip
        First video clip.
    clip2 : VideoClip
        Second video clip.
    transition_duration : float
        Duration of the transition in seconds.
    speed_curve : str, optional
        Type of speed curve for the transition. Options: "sigmoid",
        "linear", "quadratic", "cubic". Defaults to "sigmoid".

    Returns:
    --------
    VideoClip
        A new video clip with the transition applied.
    """

    # Define the speed curve functions.
    def get_curve_function(curve_type):
      if curve_type == "linear":
        return lambda t: t
      elif curve_type == "quadratic":
        return lambda t: t**2
      elif curve_type == "cubic":
        return lambda t: t**3
      else:  # Default to sigmoid.
        return lambda t: 1 / (1 + np.exp(-10 * (t - 0.5)))

    curve_func = get_curve_function(speed_curve)

    # Half duration for each fade (fade out and fade in).
    fade_duration = transition_duration / 2

    # Create a fade-out effect for the first clip.
    clip1_fadeout = clip1.copy()
    clip1_duration = clip1.duration

    # Create a mask for the fade out.
    def fade_out_mask(gf, t):
      # Only apply fade in last part of clip.
      if t < (clip1_duration - fade_duration):
        return 1.0  # Fully visible.
      else:
        # Map time to [0-1] for the fade portion.
        relative_t = (t - (clip1_duration - fade_duration)) / fade_duration
        return 1.0 - curve_func(relative_t)  # Fade to black.

    # Set the fade out mask.
    clip1_fadeout = clip1_fadeout.set_make_frame(
        lambda t: clip1.get_frame(t) * fade_out_mask(None, t)
    )

    # Create a fade-in effect for the second clip.
    clip2_fadein = clip2.copy()

    # Create a mask for the fade in.
    def fade_in_mask(gf, t):
      if t < fade_duration:
        # Map time to [0-1] for the fade portion.
        relative_t = t / fade_duration
        return curve_func(relative_t)  # Fade from black.
      else:
        return 1.0  # Fully visible.

    # Set the fade in mask.
    clip2_fadein = clip2_fadein.set_make_frame(
        lambda t: clip2.get_frame(t) * fade_in_mask(None, t)
    )

    # Create a black clip for the background to dip to.
    black_clip = editor.ColorClip(
        size=clip1.size,
        color=(0, 0, 0),
        duration=(clip1_duration + clip2.duration),
    )

    # Position clip2 to start right after clip1.
    clip2_fadein = clip2_fadein.set_start(clip1_duration)

    # Composite the clips: black background, then fading clip1, then
    # fading clip2.
    final_clip = editor.CompositeVideoClip(
        [black_clip, clip1_fadeout, clip2_fadein]
    )
    final_clip = final_clip.set_audio(
        editor.AudioFileClip(
            self.concatenate_audioclips(clip1.filename, clip2.filename)
        )
    )

    return final_clip

  def concatenate(
      self, clip1, clip2, trim_end_clip1=None, trim_start_clip2=None
  ):
    """
    Concatenate two video clips with optional trimming.

    This method joins two video clips sequentially, allowing for precise
    trimming of the end of the first clip and the start of the second.

    Args:
    -----------
    clip1 : VideoFileClip
        The first video clip.
    clip2 : VideoFileClip
        The second video clip.
    trim_end_clip1 : str, optional
        Timestamp (HH:MM:SS:MS) to trim from the end of the first clip.
    trim_start_clip2 : str, optional
        Timestamp (HH:MM:SS:MS) to trim from the beginning of the second
        clip.

    Returns:
    --------
    VideoFileClip
        A new clip with the two input clips concatenated.

    Raises:
        ValueError: If timestamp format is incorrect or trim time exceeds
                    clip duration.
    """

    # Helper function to convert timestamp string to seconds.
    def timestamp_to_seconds(timestamp):
      if not timestamp:
        return 0

      # Parse timestamp format HH:MM:SS:MS.
      parts = timestamp.split(":")
      if len(parts) != 4:
        raise ValueError("Timestamp must be in format HH:MM:SS:MS")

      hours = int(parts[0])
      minutes = int(parts[1])
      seconds = int(parts[2])
      milliseconds = int(parts[3])

      return hours * 3600 + minutes * 60 + seconds + milliseconds / 1000

    # Trim the first clip if `trim_end_clip1` is provided.
    if trim_end_clip1:
      end_time_seconds = timestamp_to_seconds(trim_end_clip1)
      if end_time_seconds >= clip1.duration:
        raise ValueError("Trim end time for clip1 exceeds clip duration")
      clip1 = clip1.subclip(0, clip1.duration - end_time_seconds)

    # Trim the second clip if `trim_start_clip2` is provided.
    if trim_start_clip2:
      start_time_seconds = timestamp_to_seconds(trim_start_clip2)
      if start_time_seconds >= clip2.duration:
        raise ValueError("Trim start time for clip2 exceeds clip duration")
      clip2 = clip2.subclip(start_time_seconds, clip2.duration)

    # Concatenate the (potentially trimmed) clips.
    final_clip = editor.concatenate_videoclips([clip1, clip2])
    final_clip = final_clip.set_audio(
        editor.AudioFileClip(
            self.concatenate_audioclips(clip1.filename, clip2.filename)
        )
    )

    return final_clip

  def add_blur_transition(
      self,
      clip,
      blur_duration,
      max_blur_strength=1.0,
      reverse=False,
      position="end",
  ):
    """
    Add a gradual blur effect to the start or end of a video clip.

    The blur can either increase (clear to blurry) or decrease (blurry
    to clear) over a specified duration.

    Args:
    -----------
    clip : VideoFileClip
        The input video clip to apply the blur effect to.
    blur_duration : float
        Duration (in seconds) of the blur effect.
    max_blur_strength : float, optional
        Maximum blur strength on a scale of 0 to 1. Defaults to 1.0.
    reverse : bool, optional
        If `False` (default), blur goes from clear to blurry. If `True`,
        blur goes from blurry to clear (coming into focus).
    position : str, optional
        Where to apply the effect: 'start' or 'end' (default) of the clip.

    Returns:
    --------
    VideoFileClip
        A new video clip with the gradual blur effect applied.
    """
    # Ensure blur duration doesn't exceed clip duration.
    if blur_duration > clip.duration:
      blur_duration = clip.duration
      print(
          "Warning: Blur duration exceeds clip duration. Setting blur "
          f"duration to {blur_duration} seconds."
      )

    # Determine the time range for the blur effect based on position.
    if position.lower() == "start":
      effect_start_time = 0
      effect_end_time = blur_duration
    else:  # 'end' (default)
      effect_start_time = clip.duration - blur_duration
      effect_end_time = clip.duration

    # Create a function that returns the blur radius at each time point.
    def get_blur_radius(t):
      # Only apply blur within the effect time range.
      if t < effect_start_time or t > effect_end_time:
        return 0

      # Calculate progress through the effect (0 to 1).
      effect_progress = (t - effect_start_time) / blur_duration
      max_radius = 15 * max_blur_strength  # Max blur radius.

      # Apply the effect based on direction (reverse) and position.
      if (position.lower() == "start" and not reverse) or (
          position.lower() == "end" and reverse
      ):
        # Start: clear to blurry OR End: blurry to clear.
        return max_radius * (1 - effect_progress)
      else:
        # Start: blurry to clear OR End: clear to blurry.
        return max_radius * effect_progress

    # Create a blurred clip with varying blur radius using `gaussian_filter`.
    def blur_frame(get_frame, t):
      frame = get_frame(t)
      radius = get_blur_radius(t)

      if radius > 0:
        # Apply gaussian blur to each color channel separately.
        blurred = np.zeros_like(frame)
        for i in range(3):  # RGB channels.
          blurred[:, :, i] = ndimage.gaussian_filter(
              frame[:, :, i], sigma=radius
          )
        return blurred
      return frame

    # Apply the blur effect using `fl` (frame transform).
    blurred_clip = clip.fl(blur_frame)

    return blurred_clip

  def blur(self, clip1, clip2, transition_duration=1.0, max_blur=1.0):
    """
    Creates a blur transition between two video clips.

    The first clip blurs out at its end, and the second clip blurs in
    at its start, then the two clips are concatenated.

    Args:
    -----------
    clip1 : VideoFileClip
        The first video clip.
    clip2 : VideoFileClip
        The second video clip.
    transition_duration : float, optional
        Duration of the transition in seconds. Defaults to 1.0.
    max_blur : float, optional
        Maximum blur strength. Defaults to 1.0.

    Returns:
    --------
    VideoFileClip
        A new video clip with the blur transition applied.
    """
    blur_duration_per_clip = transition_duration / 2

    # **Notes**
    # If position = 'end' and reverse=False, the clip goes from clear
    # to blurry at the end of the clip.
    # If position = 'start' and reverse=False, the clip goes from blurry
    # to clear at the start of the clip.
    # If position = 'end' and reverse=True, the clip goes from blurry
    # to clear at the end of the clip.
    # If position = 'start' and reverse=True, the clip goes from clear
    # to blurry at the start of the clip.

    # Apply blur to the end of the first clip (clear to blurry).
    clip1_blurred = self.add_blur_transition(
        clip1,
        blur_duration=blur_duration_per_clip,
        max_blur_strength=max_blur,
        reverse=False,
        position="end",
    )

    # Apply blur to the start of the second clip (blurry to clear).
    clip2_blurred = self.add_blur_transition(
        clip2,
        blur_duration=blur_duration_per_clip,
        max_blur_strength=max_blur,
        reverse=False,
        position="start",
    )

    # Concatenate the blurred clips.
    final_clip = editor.concatenate_videoclips([clip1_blurred, clip2_blurred])
    final_clip = final_clip.set_audio(
        editor.AudioFileClip(
            self.concatenate_audioclips(clip1.filename, clip2.filename)
        )
    )

    return final_clip

  def flicker(self, clip1, clip2):
    """
    Creates a flicker effect between two video clips.

    The flicker is created by zooming in and blurring the last two frames
    of clip1 before cutting to clip2.

    Args:
        clip1 : VideoFileClip
            The first video clip.
        clip2 : VideoFileClip
            The second video clip.

    Returns:
        VideoFileClip: A new video clip with the flicker transition.
    """
    # Make copies to avoid modifying the original clips.
    clip1 = clip1.copy()
    clip2 = clip2.copy()

    # Get the duration and frames per second of clip1.
    clip1_duration = clip1.duration
    fps = clip1.fps

    # Calculate the time for the last two frames.
    frame_duration = 1.0 / fps
    last_two_frames_start = clip1_duration - (2 * frame_duration)

    # Extract the main part of clip1 (excluding the last two frames).
    clip1_main = clip1.subclip(0, last_two_frames_start)

    # Extract the last two frames as separate subclips.
    last_frame1 = clip1.subclip(
        last_two_frames_start, last_two_frames_start + frame_duration
    )
    last_frame2 = clip1.subclip(
        last_two_frames_start + frame_duration, clip1_duration
    )

    # Apply zoom effect (5x) to both frames.
    zoom_factor = 5.0
    zoomed_frame1 = last_frame1.resize(
        width=last_frame1.w * zoom_factor, height=last_frame1.h * zoom_factor
    )
    zoomed_frame2 = last_frame2.resize(
        width=last_frame2.w * zoom_factor, height=last_frame2.h * zoom_factor
    )

    # Helper function to center crop a clip to target dimensions.
    def center_crop(clip, target_width, target_height):
      w, h = clip.size
      x_center = w // 2
      y_center = h // 2
      x1 = max(0, x_center - target_width // 2)
      y1 = max(0, y_center - target_height // 2)
      return clip.crop(x1=x1, y1=y1, width=target_width, height=target_height)

    # Center and crop the zoomed frames to match original dimensions.
    zoomed_frame1 = center_crop(zoomed_frame1, clip1.w, clip1.h)
    zoomed_frame2 = center_crop(zoomed_frame2, clip1.w, clip1.h)

    # Create a custom blur function using `scipy.ndimage.gaussian_filter`.
    def custom_blur(clip, sigma):
      """Apply gaussian blur to each frame of the clip using scipy."""

      def blur_frame(get_frame, t):
        frame = get_frame(t)
        blurred = np.zeros_like(frame)
        for i in range(3):  # RGB channels.
          blurred[:, :, i] = ndimage.gaussian_filter(
              frame[:, :, i], sigma=sigma
          )
        return blurred

      return clip.fl(blur_frame)

    # Apply Gaussian blur to the zoomed frames.
    blurred_frame1 = custom_blur(zoomed_frame1, sigma=10.0)
    blurred_frame2 = custom_blur(zoomed_frame2, sigma=2.5)

    # Concatenate all clips to form the final flicker transition.
    final_clip = editor.concatenate_videoclips([
        clip1_main,  # clip1 without last two frames.
        blurred_frame1,  # first frame with zoom and 100% blur.
        blurred_frame2,  # second frame with zoom and 50% blur.
        clip2,  # clip2 unchanged.
    ])
    final_clip = final_clip.set_audio(
        editor.AudioFileClip(
            self.concatenate_audioclips(clip1.filename, clip2.filename)
        )
    )

    return final_clip

  def slide(self, clip1, clip2, duration=1.0, speed_curve="sigmoid"):
    """
    Creates a smooth slide transition between two video clips.

    The first clip slides out of view while the second clip slides in,
    with optional blur and a customizable speed curve.

    Args:
    -----------
    clip1 : VideoClip
        The first clip.
    clip2 : VideoClip
        The second clip.
    duration : float, optional
        Duration of the transition in seconds. Defaults to 1.0.
    speed_curve : str, optional
        The speed curve for the transition. Options: "sigmoid", "linear",
        "quadratic", "cubic". Defaults to "sigmoid".

    Returns:
    --------
    VideoClip
        A composite video clip with the slide transition.
    """

    # Define speed curves for position calculation.
    def get_position_function(curve_type):
      if curve_type == "linear":
        return lambda t: t
      elif curve_type == "quadratic":
        return lambda t: t**2
      elif curve_type == "cubic":
        return lambda t: t**3
      else:  # Default to sigmoid.
        return lambda t: 1 / (1 + np.exp(-12 * (t - 0.5)))

    position_func = get_position_function(speed_curve)

    # Calculate the total duration of the combined clip.
    total_duration = clip1.duration + clip2.duration - duration

    # Define a function to calculate blur amount based on transition
    # progress.
    def get_blur_amount(progress):
      # Blur is maximum in the middle of the transition, using a
      # modified sigmoid to peak.
      if progress < 0.5:
        return 10 * (1 / (1 + np.exp(-15 * (progress - 0.25))))
      else:
        return 10 * (1 / (1 + np.exp(15 * (progress - 0.75))))

    # Create a function to make a frame at time t.
    def make_frame(t):
      # Determine which part of the video we're in.
      if t < clip1.duration - duration:
        return clip1.get_frame(t)  # Before transition.
      elif t >= clip1.duration:
        return clip2.get_frame(t - clip1.duration + duration)  # After.
      else:
        # During transition: calculate position, apply blur, blend.
        transition_progress = (t - (clip1.duration - duration)) / duration
        position = position_func(transition_progress)

        # Calculate offsets for the clips.
        offset1 = int(position * clip1.w)
        offset2 = int((1 - position) * clip1.w * -1)

        frame1 = clip1.get_frame(t)
        frame2 = clip2.get_frame(t - clip1.duration + duration)

        canvas = np.zeros_like(frame1)  # Create a blank canvas.

        # Calculate the blur amount based on transition progress.
        blur_amount = get_blur_amount(transition_progress)

        # Apply blur to both frames if significant.
        if blur_amount > 0.5:
          frame1 = ndimage.gaussian_filter(
              frame1, sigma=[blur_amount, blur_amount, 0]
          )
          frame2 = ndimage.gaussian_filter(
              frame2, sigma=[blur_amount, blur_amount, 0]
          )

        # Place the frames on the canvas with offsets.
        # Handle the first clip sliding out.
        if offset1 < clip1.w:
          visible_width1 = clip1.w - offset1
          canvas[:, :visible_width1] = frame1[:, offset1:]

        # Handle the second clip sliding in.
        if offset2 < 0:
          visible_width2 = clip1.w + offset2
          if visible_width2 > 0:
            canvas[:, clip1.w - visible_width2 :] = frame2[:, :visible_width2]
        return canvas

    # Create a new clip with the custom frame-making function.
    final_clip = editor.VideoClip(make_frame, duration=total_duration)
    final_clip = final_clip.set_audio(
        editor.AudioFileClip(
            self.concatenate_audioclips(
                clip1.filename, clip2.filename, clip1.duration - duration
            )
        )
    )

    return final_clip

  def slide_warp(
      self,
      clip1,
      clip2,
      duration=1.0,
      speed_curve="sigmoid",
      stretch_intensity=0.3,
  ):
    """
    Creates a slide transition between two video clips with a warping
    (stretching) distortion effect.

    The first clip slides out with a stretch, and the second slides in
    with a corresponding stretch.

    Args:
    -----------
    clip1 : VideoClip
        The first clip.
    clip2 : VideoClip
        The second clip.
    duration : float, optional
        Duration of the transition in seconds. Defaults to 1.0.
    speed_curve : str, optional
        The speed curve for the transition. Options: "sigmoid", "linear",
        "quadratic", "cubic". Defaults to "sigmoid".
    stretch_intensity : float, optional
        Controls the amount of stretching distortion (0.0 to 1.0). Defaults
        to 0.3.

    Returns:
    --------
    VideoClip
        A composite video clip with the slide and warp transition.
    """

    # Define speed curves for position calculation.
    def get_position_function(curve_type):
      if curve_type == "linear":
        return lambda t: t
      elif curve_type == "quadratic":
        return lambda t: t**2
      elif curve_type == "cubic":
        return lambda t: t**3
      else:  # Default to sigmoid.
        return lambda t: 1 / (1 + np.exp(-12 * (t - 0.5)))

    position_func = get_position_function(speed_curve)

    # Calculate the total duration of the combined clip.
    total_duration = clip1.duration + clip2.duration - duration

    # Define a function to calculate blur amount based on transition
    # progress.
    def get_blur_amount(progress):
      # Blur is maximum in the middle of the transition.
      if progress < 0.5:
        return 10 * (1 / (1 + np.exp(-15 * (progress - 0.25))))
      else:
        return 10 * (1 / (1 + np.exp(15 * (progress - 0.75))))

    # Create a function to make a frame at time t.
    def make_frame(t):
      # Determine which part of the video we're in.
      if t < clip1.duration - duration:
        return clip1.get_frame(t)
      elif t >= clip1.duration:
        return clip2.get_frame(t - clip1.duration + duration)
      else:
        # During transition: calculate position, apply distortion/blur.
        transition_progress = (t - (clip1.duration - duration)) / duration
        position = position_func(transition_progress)

        # Calculate offsets for the clips.
        offset1 = int(position * clip1.w)
        offset2 = int((1 - position) * clip1.w * -1)

        frame1 = clip1.get_frame(t)
        frame2 = clip2.get_frame(t - clip1.duration + duration)

        canvas = np.zeros_like(frame1)

        # Calculate blur and distortion intensity.
        blur_amount = get_blur_amount(transition_progress)
        distortion_intensity = (
            get_blur_amount(transition_progress) / 10 * stretch_intensity
        )

        height, width = frame1.shape[:2]

        # Create distortion maps for both clips (stretching).
        # For clip1 (sliding out to right).
        src_points1 = np.float32(
            [[0, 0], [width, 0], [width, height], [0, height]]
        )
        dst_points1 = np.float32([
            [0, 0],
            [width - width * distortion_intensity, 0],
            [width - width * distortion_intensity, height],
            [0, height],
        ])

        # For clip2 (sliding in from left).
        src_points2 = np.float32(
            [[0, 0], [width, 0], [width, height], [0, height]]
        )
        dst_points2 = np.float32([
            [width * distortion_intensity, 0],
            [width, 0],
            [width, height],
            [width * distortion_intensity, height],
        ])

        # Apply the perspective transformations using OpenCV.
        transform_matrix1 = cv2.getPerspectiveTransform(
            src_points1, dst_points1
        )
        transform_matrix2 = cv2.getPerspectiveTransform(
            src_points2, dst_points2
        )

        frame1 = cv2.warpPerspective(frame1, transform_matrix1, (width, height))
        frame2 = cv2.warpPerspective(frame2, transform_matrix2, (width, height))

        # Apply blur to both frames if significant.
        if blur_amount > 0.5:
          frame1 = ndimage.gaussian_filter(
              frame1, sigma=[blur_amount, blur_amount, 0]
          )
          frame2 = ndimage.gaussian_filter(
              frame2, sigma=[blur_amount, blur_amount, 0]
          )

        # Place the frames on the canvas with offsets.
        if offset1 < clip1.w:
          visible_width1 = clip1.w - offset1
          canvas[:, :visible_width1] = frame1[:, offset1:]

        if offset2 < 0:
          visible_width2 = clip1.w + offset2
          if visible_width2 > 0:
            canvas[:, clip1.w - visible_width2 :] = frame2[:, :visible_width2]
        return canvas

    # Create a new clip with the custom frame-making function.
    final_clip = editor.VideoClip(make_frame, duration=total_duration)
    final_clip = final_clip.set_audio(
        editor.AudioFileClip(
            self.concatenate_audioclips(
                clip1.filename, clip2.filename, clip1.duration - duration
            )
        )
    )

    return final_clip<|MERGE_RESOLUTION|>--- conflicted
+++ resolved
@@ -50,73 +50,6 @@
     """
     pass
 
-<<<<<<< HEAD
-  def concatenate_audioclips(
-      self, audioclip1_filename, audioclip2_filename, audioclip1_duration=None
-  ):
-    """
-    Trims the end of clip1, then concatenates clip1 and clip2 audio using ffmpeg's concat demuxer.
-
-    Args:
-        file1 (str): Path to first audio file.
-        file2 (str): Path to second audio file.
-        audioclip1_duration (float): If the first audioclip should be trimmed, the duration of that clip.
-
-    Returns:
-        str: Path to output audio file.
-    """
-    with tempfile.TemporaryDirectory() as tmpdir:
-      audioclip1_to_use = audioclip1_filename
-
-      # If audioclip1_duration is not provided, use the full length of the first audio file.
-      if audioclip1_duration is not None:
-        trimmed_audioclip1 = os.path.join(tmpdir, "trimmed_audioclip.mp4")
-        subprocess.run(
-            [
-                get_ffmpeg_exe(),
-                "-y",
-                "-i",
-                audioclip1_filename,
-                "-t",
-                str(audioclip1_duration),  # Trim to this duration.
-                "-c",
-                "copy",  # Copy the audio codec without re-encoding.
-                trimmed_audioclip1,
-            ],
-            check=True,
-        )
-        audioclip1_to_use = trimmed_audioclip1
-
-      # Create a file list for the concat demuxer.
-      file_list_path = os.path.join(tmpdir, "concat_list.txt")
-      with open(file_list_path, "w") as f:
-        f.write(f"file '{os.path.abspath(audioclip1_to_use)}'\n")
-        f.write(f"file '{os.path.abspath(audioclip2_filename)}'\n")
-
-      # Run ffmpeg concat.
-      output_audioclip = tempfile.NamedTemporaryFile(
-          delete=False, suffix=".mp4"
-      )
-      output_audioclip.close()
-
-      subprocess.run(
-          [
-              get_ffmpeg_exe(),
-              "-y",
-              "-f",
-              "concat",
-              "-safe",
-              "0",  # Allow "unsafe" file paths (absolute paths).
-              "-i",
-              file_list_path,
-              "-c",
-              "copy",  # Copy the audio codec without re-encoding.
-              output_audioclip.name,
-          ],
-          check=True,
-      )
-
-=======
   def concatenate_audioclips(self, audioclip1_filename, audioclip2_filename, audioclip1_duration=None):
       """
       Trims the end of clip1, then concatenates clip1 and clip2 audio using ffmpeg.
@@ -163,7 +96,6 @@
       print("FFmpeg STDOUT:\n", result.stdout)
       print("FFmpeg STDERR:\n", result.stderr)
 
->>>>>>> a78ad240
       return output_audioclip.name
 
   def crossfade(self, clip1, clip2, transition_duration, speed_curve="sigmoid"):
