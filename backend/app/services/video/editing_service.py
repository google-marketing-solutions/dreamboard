--- conflicted
+++ resolved
@@ -22,11 +22,8 @@
 
 import logging
 from moviepy import editor
-<<<<<<< HEAD
 from services.video.logo_service import LogoService
-=======
 from services.video.text_service import TextService
->>>>>>> 0371e558
 from services.video.transitions_service import TransitionsService
 from models.video import video_request_models
 
@@ -44,11 +41,8 @@
         Initializes the EditingService.
         """
         self._transitions_service = TransitionsService()
-<<<<<<< HEAD
         self._logo_service = LogoService()
-=======
         self._text_service = TextService()
->>>>>>> 0371e558
 
     def apply_transition(
         self,
@@ -112,7 +106,6 @@
         # The caller is responsible for providing correct kwargs for the specific transition.
         return transition_func(clip1, clip2, **kwargs)
 
-<<<<<<< HEAD
     def apply_logo_overlay(
         self,
         input_video_path: str,
@@ -137,14 +130,6 @@
         """
         return self._logo_service.add_logo_overlay(input_video_path, input_logo_path, output_path, **kwargs)
 
-    # Future methods for other editing functionalities can be added here
-    # For example:
-    # def apply_color_correction(self, clip: editor.VideoFileClip, ...):
-    #     pass
-    #
-    # def add_text_overlay(self, clip: editor.VideoFileClip, text: str, ...):
-    #     pass
-=======
     def add_text_overlay(
         self,
         clip: editor.VideoClip,
@@ -168,7 +153,6 @@
             A new CompositeVideoClip with the text overlay.
         """
         return self._text_service.add_text_overlay(clip, text, **kwargs)
->>>>>>> 0371e558
 
 # Create a singleton instance of the EditingService for application-wide use.
 editing_service = EditingService()