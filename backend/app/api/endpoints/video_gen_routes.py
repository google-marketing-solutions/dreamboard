--- conflicted
+++ resolved
@@ -164,7 +164,6 @@
     logging.error("DreamBoard - VIDEO_GEN_ROUTES: - ERROR: %s", str(ex))
     raise HTTPException(status_code=500, detail=str(ex)) from ex
 
-<<<<<<< HEAD
 @video_gen_router.post("/apply_text_overlay/{story_id}")
 def apply_text_overlay(
     story_id: str,
@@ -205,7 +204,8 @@
         "DreamBoard - VIDEO_GEN_ROUTES: - APPLY TEXT OVERLAY ERROR: %s", str(ex)
     )
     raise HTTPException(status_code=500, detail=str(ex)) from ex
-=======
+ 
+
 @video_gen_router.post("/extract_frames")
 def extract_frames(
     gcs_uri: str,
@@ -231,5 +231,4 @@
 
     except Exception as ex:
         logging.error("DreamBoard - VIDEO_GEN_ROUTES: - EXTRACT_FRAMES ERROR: %s", str(ex))
-        raise HTTPException(status_code=500, detail=str(ex))
->>>>>>> 0f003238
+        raise HTTPException(status_code=500, detail=str(ex))