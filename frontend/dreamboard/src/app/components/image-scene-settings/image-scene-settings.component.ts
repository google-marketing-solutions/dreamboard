/***************************************************************************
 *
 *  Copyright 2025 Google Inc.
 *
 *  Licensed under the Apache License, Version 2.0 (the "License");
 *  you may not use this file except in compliance with the License.
 *  You may obtain a copy of the License at
 *
 *      https://www.apache.org/licenses/LICENSE-2.0
 *
 *  Unless required by applicable law or agreed to in writing, software
 *  distributed under the License is distributed on an "AS IS" BASIS,
 *  WITHOUT WARRANTIES OR CONDITIONS OF ANY KIND, either express or implied.
 *  See the License for the specific language governing permissions and
 *  limitations under the License.
 *
 *  Note that these code samples being shared are not official Google
 *  products and are not formally supported.
 *
 ***************************************************************************/

/**
 * @fileoverview This component manages the image generation settings for a single video scene.
 * It allows users to configure various parameters for image creation, upload reference images,
 * trigger image generation, and navigate through generated image samples.
 */

import {
  Component,
  Input,
  Output,
  EventEmitter,
  AfterViewInit,
  inject,
  ViewChild,
} from '@angular/core';
import { MatButtonModule } from '@angular/material/button';
import { MatInputModule } from '@angular/material/input';
import { MatSelectChange, MatSelectModule } from '@angular/material/select';
import { MatCheckboxModule } from '@angular/material/checkbox';
import { MatIconModule } from '@angular/material/icon';
import {
  FormControl,
  FormGroup,
  ReactiveFormsModule,
  Validators,
} from '@angular/forms';
import { MatCardModule } from '@angular/material/card';
import { MatSnackBar } from '@angular/material/snack-bar';
import { MatExpansionModule } from '@angular/material/expansion';
import { MatDividerModule } from '@angular/material/divider';
import { Subscription } from 'rxjs';
import { VideoScene } from '../../models/scene-models';
import {
  ImageSceneRequest,
  Image,
  ImageReference,
  ImageCreativeDirection,
  ImageGenerationRequest,
  ImageGenerationResponse,
  ImageReferenceItem,
  ReferenceImageCard,
} from '../../models/image-gen-models';
import { ImageGenerationService } from '../../services/image-generation.service';
import { TextGenerationService } from '../../services/text-generation.service';
import {
  SelectItem,
  UploadedFile,
  UploadedFileType,
} from '../../models/settings-models';
import { openSnackBar, closeSnackBar } from '../../utils';
import {
  IMAGE_MODEL_NAME,
  getAspectRatiosByModelName,
  getOutputMimeTypes,
  imageLanguages,
  getSafetyFilterLevels,
  getPersonGenerationOptionsByModelName,
  updateScenesWithGeneratedImages,
  getImageReferenceTypes,
} from '../../image-utils';
import { FileUploaderComponent } from '../file-uploader/file-uploader.component';
import { ComponentsCommunicationService } from '../../services/components-communication.service';
import { v4 as uuidv4 } from 'uuid';

@Component({
  selector: 'app-image-scene-settings',
  imports: [
    MatButtonModule,
    MatInputModule,
    MatSelectModule,
    MatIconModule,
    MatCardModule,
    MatCheckboxModule,
    MatDividerModule,
    ReactiveFormsModule,
    MatExpansionModule,
    FileUploaderComponent,
  ],
  templateUrl: './image-scene-settings.component.html',
  styleUrl: './image-scene-settings.component.css',
})
export class ImageSceneSettingsComponent implements AfterViewInit {
  @Input() scene!: VideoScene;
  @Input() storyId!: string;
  @Output() sceneImageSettingsUpdatedEvent = new EventEmitter<VideoScene>();
  @ViewChild(FileUploaderComponent)
  fileUploaderComponent!: FileUploaderComponent;
  // Form selects
  aspectRatios: SelectItem[] = getAspectRatiosByModelName(IMAGE_MODEL_NAME);
  outputMimeTypes: SelectItem[] = getOutputMimeTypes();
  languages: SelectItem[] = imageLanguages();
  safetyFilterLevels: SelectItem[] = getSafetyFilterLevels();
  personGenerationOptions: SelectItem[] =
    getPersonGenerationOptionsByModelName(IMAGE_MODEL_NAME);
  currentGeneratedImageIndex: number = 0;
  imageReferenceTypes = getImageReferenceTypes();
  referenceImageCards: ReferenceImageCard[] = [];
  fileReader = new FileReader();
  uploadProgress: number = 0;
  uploadSub!: Subscription;
  private _snackBar = inject(MatSnackBar);

  imageSettingsForm = new FormGroup({
    prompt: new FormControl('', [Validators.required]),
    numImages: new FormControl(4, [Validators.required]),
    aspectRatio: new FormControl('', []),
    outputMimeType: new FormControl('', []),
    compressionQuality: new FormControl(75, []),
    language: new FormControl('', []),
    safetyFilterLevel: new FormControl('', []),
    personGeneration: new FormControl('', []),
    /*seed: new FormControl(-1, []),*/
    negativePrompt: new FormControl('', []),
    selectedImageUri: new FormControl(''),
    referenceType: new FormControl('subject-SUBJECT_TYPE_DEFAULT', []),
    imageReferenceDescription: new FormControl('', []),
    withSceneDescription: new FormControl(true, []),
  });

  constructor(
    private imageGenerationService: ImageGenerationService,
    private textGenerationService: TextGenerationService,
    private componentsCommunicationService: ComponentsCommunicationService
  ) {}

  /**
   * Lifecycle hook that is called after Angular has fully initialized a component's view.
   * It initializes the image settings form with values from the current scene.
   * @returns {void}
   */
  ngAfterViewInit(): void {
    // viewChild is set after the view has been initialized
    this.initImageSettingsForm();
  }

  /**
   * Processes an uploaded file, adding it to the appropriate data structure
   * within the scene based on its type. For user-provided images, this also
   * triggers an update to the selected image view.
   *
   * @param {UploadedFile} file The uploaded file object to process and add.
   */
  addUploadedFile(file: UploadedFile) {
    const uploadedImage: Image = {
      id: file.id,
      name: file.name,
      gcsUri: file.gcsUri,
      signedUri: file.signedUri,
      gcsFusePath: file.gcsFusePath,
      mimeType: file.mimeType,
    };
    if (file.type === UploadedFileType.ReferenceImage) {
      // Reference Image types are different from Image type.
      const uploadedReferenceImage: ImageReference = {
        id: file.id, // File ID is the same as Reference ID for ReferenceImage type
        referenceType: this.getReferenceType(
          this.imageSettingsForm.get('referenceType')?.value!
        ),
        referenceSubType: this.getReferenceSubType(
          this.imageSettingsForm.get('referenceType')?.value!
        ),
        name: file.name,
        gcsUri: file.gcsUri,
        signedUri: file.signedUri,
        gcsFusePath: file.gcsFusePath,
        mimeType: file.mimeType,
      };
      // 1. Check if array already has a reference image card in that index
      // 2. If so, remove the reference image in that index for that card
      // 3. Add the new reference image in the same index for that card
      const refImgCardFoundIndex = this.getReferenceImageIndexById(
        uploadedReferenceImage.id!,
        this.referenceImageCards
      );
      if (refImgCardFoundIndex !== undefined) {
        // Remove existing reference image from index
        this.scene.imageGenerationSettings.referenceImages?.splice(
          refImgCardFoundIndex,
          1
        );
        // Add new reference image at same index
        this.scene.imageGenerationSettings.referenceImages?.splice(
          refImgCardFoundIndex,
          0,
          uploadedReferenceImage
        );
      }
    }
    if (file.type === UploadedFileType.UserProvidedImage) {
      // Add all user provided images to generated images to show in the carrousel
      this.scene.imageGenerationSettings.generatedImages.push(uploadedImage);
      const updateForm = true;
      this.updateSelectedImage(uploadedImage.gcsUri, updateForm);
    }
  }

  disableAddReferenceButton() {
    if (this.referenceImageCards.length === 0) {
      return false;
    }
    const lastAddedCard =
      this.referenceImageCards[this.referenceImageCards.length - 1];
    const lastAddedRefImgIndex = this.getReferenceImageIndexById(
      lastAddedCard.id,
      this.scene.imageGenerationSettings.referenceImages!
    );
    // Disable if there is no reference image uploaded for this card
    // until user adds an image
    // or the limit of ref images is reached == 4
    if (
      lastAddedRefImgIndex === undefined ||
      this.referenceImageCards.length === 4
    ) {
      return true;
    }

    return false;
  }

  /**
   * Initializes the `imageSettingsForm` with the current image generation settings
   * from the `scene` input property. This ensures the form reflects the existing state
   * and sets the selected image for video if present.
   * @returns {void}
   */
  initImageSettingsForm(): void {
    this.imageSettingsForm.controls['prompt'].setValue(
      this.scene.imageGenerationSettings.prompt
    );
    this.imageSettingsForm.controls['numImages'].setValue(
      this.scene.imageGenerationSettings.numImages
    );
    this.imageSettingsForm.controls['aspectRatio'].setValue(
      this.scene.imageGenerationSettings.aspectRatio!
    );
    this.imageSettingsForm.controls['outputMimeType'].setValue(
      this.scene.imageGenerationSettings.outputMimeType!
    );
    this.imageSettingsForm.controls['aspectRatio'].setValue(
      this.scene.imageGenerationSettings.aspectRatio!
    );
    this.imageSettingsForm.controls['compressionQuality'].setValue(
      this.scene.imageGenerationSettings.compressionQuality!
    );
    this.imageSettingsForm.controls['language'].setValue(
      this.scene.imageGenerationSettings.language!
    );
    this.imageSettingsForm.controls['safetyFilterLevel'].setValue(
      this.scene.imageGenerationSettings.safetyFilterLevel!
    );
    this.imageSettingsForm.controls['personGeneration'].setValue(
      this.scene.imageGenerationSettings.personGeneration!
    );
    this.imageSettingsForm.controls['negativePrompt'].setValue(
      this.scene.imageGenerationSettings.negativePrompt!
    );

    // On edit
    if (this.scene.imageGenerationSettings.selectedImageForVideo) {
      this.setCurrentGeneratedImageIndex(
        this.scene.imageGenerationSettings.selectedImageForVideo.gcsUri
      );
      this.imageSettingsForm.controls['selectedImageUri'].setValue(
        this.scene.imageGenerationSettings.selectedImageForVideo.gcsUri
      );
    } else {
      this.imageSettingsForm.controls['selectedImageUri'].setValue('no-image');
    }
    // Reference Type is set in initReferenceImageCards
    this.initReferenceImageCards();
  }

  /**
   * Updates the `scene.imageGenerationSettings` object with the current values from the `imageSettingsForm`.
   * This method ensures that changes made in the UI form are reflected in the underlying scene data model.
   * It also sets the `selectedImageForVideo` based on the `currentGeneratedImageIndex`.
   * @returns {void}
   */
  setImageSettings(): void {
    this.scene.imageGenerationSettings.prompt =
      this.imageSettingsForm.get('prompt')?.value!;
    this.scene.imageGenerationSettings.numImages =
      this.imageSettingsForm.get('numImages')?.value!;
    this.scene.imageGenerationSettings.aspectRatio =
      this.imageSettingsForm.get('aspectRatio')?.value!;
    this.scene.imageGenerationSettings.outputMimeType =
      this.imageSettingsForm.get('outputMimeType')?.value!;
    this.scene.imageGenerationSettings.compressionQuality =
      this.imageSettingsForm.get('compressionQuality')?.value!;
    this.scene.imageGenerationSettings.language =
      this.imageSettingsForm.get('language')?.value!;
    this.scene.imageGenerationSettings.safetyFilterLevel =
      this.imageSettingsForm.get('safetyFilterLevel')?.value!;
    this.scene.imageGenerationSettings.personGeneration =
      this.imageSettingsForm.get('personGeneration')?.value!;
    this.scene.imageGenerationSettings.negativePrompt =
      this.imageSettingsForm.get('negativePrompt')?.value!;
    // Set up selected image. generatedImages array is populated after API call
    const selectedImageForVideo: Image =
      this.scene.imageGenerationSettings.generatedImages[
        this.currentGeneratedImageIndex
      ];
    this.scene.imageGenerationSettings.selectedImageForVideo =
      selectedImageForVideo;
  }

  /**
   * Adds a new empty reference image card to the UI.
   * A unique ID is generated for the new card. This action primarily affects
   * the visual representation in the UI, allowing users to upload a reference image.
   * @returns {void}
   */
  addReference(): void {
    // Add empty object since we just need to show the cards in the ui
    const id = uuidv4();
    const card: ReferenceImageCard = {
      id: id,
    };

    this.referenceImageCards.push(card);
  }

  /**
   * Removes a reference image card from the UI and its corresponding data from the scene settings.
   * It identifies the card and image by ID and removes them from their respective arrays.
   * @param {any} event - The DOM event object from the remove action (e.g., click event).
   * @returns {void}
   */
  removeReferenceImage(event: any): void {
    const cardId = event.target.parentElement.parentElement.id;
    const cardsFoundIndex = this.getReferenceImageIndexById(
      cardId,
      this.referenceImageCards
    );
    if (cardsFoundIndex !== undefined) {
      // Remove reference image from visual cards
      this.referenceImageCards.splice(cardsFoundIndex, 1);
    } else {
      console.log('Reference image card not found. No card to remove.');
    }
    const referenceImagesFoundIndex = this.getReferenceImageIndexById(
      cardId,
      this.scene.imageGenerationSettings.referenceImages ?? []
    );
    if (referenceImagesFoundIndex !== undefined) {
      // Remove reference image from scene image generation settings
      this.scene.imageGenerationSettings.referenceImages!.splice(
        referenceImagesFoundIndex,
        1
      );
    } else {
      console.log('Reference image not found. No image to remove.');
    }
  }

  /**
   * Finds the index of a reference image (either a UI card or an actual image reference)
   * within a given array based on its ID.
   * @param {string} id - The ID of the reference image or card to find.
   * @param {Array<ReferenceImageCard | ImageReference>} referenceImages - The array to search within.
   * @returns {number | undefined} The index of the found item, or `undefined` if not found.
   */
  getReferenceImageIndexById(
    id: string,
    referenceImages: ReferenceImageCard[] | ImageReference[]
  ): number | undefined {
    let foundIndex;
    referenceImages.forEach(
      (referenceImage: ReferenceImageCard | ImageReference, index: number) => {
        if (referenceImage.id === id) {
          foundIndex = index;
          return false;
        }
        return true;
      }
    );
    return foundIndex;
  }

  /**
   * Navigates to the previous generated image in the `generatedImages` array.
   * It updates `currentGeneratedImageIndex` and sets the `selectedImageUri` in the form
   * and `selectedImageForVideo` in the scene to the previous image.
   * It loops back to the last image if currently at the first image.
   * @returns {void}
   */
  onPrev(): void {
    const previousImageIndex = this.currentGeneratedImageIndex - 1;
    this.currentGeneratedImageIndex =
      previousImageIndex < 0
        ? this.scene.imageGenerationSettings.generatedImages.length - 1
        : previousImageIndex;

    const generatedImage =
      this.scene.imageGenerationSettings.generatedImages[
        this.currentGeneratedImageIndex
      ];
    // Set selected generated image in form
    this.imageSettingsForm.controls['selectedImageUri'].setValue(
      generatedImage.gcsUri
    );
    // Set selected generated image in scene
    this.scene.imageGenerationSettings.selectedImageForVideo = generatedImage;
  }

  /**
   * Navigates to the next generated image in the `generatedImages` array.
   * It updates `currentGeneratedImageIndex` and sets the `selectedImageUri` in the form
   * and `selectedImageForVideo` in the scene to the next image.
   * It loops back to the first image if currently at the last image.
   * @returns {void}
   */
  onNext(): void {
    const nextImageIndex = this.currentGeneratedImageIndex + 1;
    this.currentGeneratedImageIndex =
      nextImageIndex ===
      this.scene.imageGenerationSettings.generatedImages.length
        ? 0
        : nextImageIndex;
    const generatedImage =
      this.scene.imageGenerationSettings.generatedImages[
        this.currentGeneratedImageIndex
      ];
    // Set selected generated image in form
    this.imageSettingsForm.controls['selectedImageUri'].setValue(
      generatedImage.gcsUri
    );
    // Set selected generated image in scene
    this.scene.imageGenerationSettings.selectedImageForVideo = generatedImage;
  }

  /**
   * Handles the selection of an image from a dropdown or similar control.
   * It updates `currentGeneratedImageIndex` based on the selected image's URI
   * and sets the `selectedImageForVideo` in the scene.
   * @param {MatSelectChange} event - The change event from the MatSelect component,
   * containing the URI of the selected image in `event.value`.
   * @returns {void}
   */
  onImageSelected(event: MatSelectChange): void {
    // Clear selected video
    if (event.value === 'no-image') {
      this.scene.imageGenerationSettings.selectedImageForVideo = undefined;
    }
    const imageUri = event.value;
    const updateForm = false;
    this.updateSelectedImage(imageUri, updateForm);
  }

  /**
   * Handles the change event when the reference type is selected from a MatSelect.
   * Updates the `referenceType` and `referenceSubType` for all existing
   * reference images within the current scene's image generation settings.
   *
   * @param event The MatSelectChange event object, containing the new reference type value.
   */
  onReferenceTypeChanged(event: MatSelectChange): void {
    const referenceType = event.value;
    // Update the reference type and sub type for all the already uploaded reference images
    this.scene.imageGenerationSettings.referenceImages?.forEach(
      (refImage: ImageReference) => {
        refImage.referenceType = this.getReferenceType(referenceType);
        refImage.referenceSubType = this.getReferenceSubType(referenceType);
      }
    );
  }

  /**
   * Extracts the main reference type from a combined string value.
   * Assumes the format "type-subtype" and returns the "type" part.
   *
   * @param value The combined string value (e.g., "pose-standing", "material-wood").
   * @returns The extracted reference type (e.g., "pose", "material").
   */
  getReferenceType(value: string): string {
    const referenceType = value.split('-')[0];

    return referenceType;
  }

  /**
   * Extracts the reference sub-type from a combined string value.
   * Assumes the format "type-subtype" and returns the "subtype" part.
   *
   * @param value The combined string value (e.g., "pose-standing", "material-wood").
   * @returns The extracted reference sub-type (e.g., "standing", "wood").
   */
  getReferenceSubType(value: string): string {
    const referenceSubtype = value.split('-')[1];

    return referenceSubtype;
  }

  /**
   * Determines the `UploadedFileType` based on a given string identifier.
   * @param {string} type - A string representing the file type ('referenceImage' or 'userProvidedImage').
   * @returns {UploadedFileType} The corresponding `UploadedFileType` enum value, or `UploadedFileType.None` if no match.
   */
  getFileType(type: string): UploadedFileType {
    if (type == 'referenceImage') {
      return UploadedFileType.ReferenceImage;
    }
    if (type == 'userProvidedImage') {
      return UploadedFileType.UserProvidedImage;
    }

    return UploadedFileType.None;
  }

  /**
   * Sets the `currentGeneratedImageIndex` to the index of the image with the given URI
   * within the `generatedImages` array of the current scene.
   * @param {string} imageUri - The URI of the image to find.
   * @returns {void}
   */
<<<<<<< HEAD
  setCurrentGeneratedImageIndex(imageGCSUri: string): void {
    const index = this.scene.imageGenerationSettings.generatedImages.findIndex(
      (image) => image.gcsUri === imageGCSUri
=======
  setCurrentGeneratedImageIndex(gcsUri: string): void {
    const index = this.scene.imageGenerationSettings.generatedImages.findIndex(
      (image) => image.gcsUri === gcsUri
>>>>>>> ee2573b6
    );
    this.currentGeneratedImageIndex = index;
  }

  /**
   * Rewrites the image prompt for the current scene using the `TextGenerationService`.
   * It sends the current prompt and scene description to the text generation API,
   * and updates the form and scene with the enhanced prompt upon success.
   * Displays snackbar messages for feedback during the process.
   * @returns {void}
   */
  rewriteImagePrompt(): void {
    const currentPrompt = this.imageSettingsForm.get('prompt')?.value!;
    const sceneDescription = this.scene.description;
    const withSceneDescription = this.imageSettingsForm.get(
      'withSceneDescription'
    )?.value!;

    openSnackBar(
      this._snackBar,
      `Generating enhanced image prompt for scene ${this.scene.number}...`
    );

    this.textGenerationService
      .rewriteImagePrompt(currentPrompt, sceneDescription, withSceneDescription)
      .subscribe(
        (enhancedPrompt: any) => {
          // Find scene in responses to update generated videos
          closeSnackBar(this._snackBar);
          if (enhancedPrompt && enhancedPrompt.data) {
            this.scene.imageGenerationSettings.prompt = enhancedPrompt.data;
            this.imageSettingsForm.get('prompt')?.setValue(enhancedPrompt.data);
          }
        },
        (error: any) => {
          let errorMessage;
          if (error.error.hasOwnProperty('detail')) {
            errorMessage = error.error.detail;
          } else {
            errorMessage = error.error.message;
          }
          console.error(errorMessage);
          openSnackBar(
            this._snackBar,
            `ERROR: ${errorMessage}. Please try again.`
          );
        }
      );
  }

  /**
   * Initiates the image generation process for the current scene.
   * It displays a loading snackbar, constructs an `ImageGenerationRequest` from the current scene's settings,
   * sends it to the `ImageGenerationService`, and handles the API response.
   * Upon successful generation, it updates the scene's `generatedImages` and provides feedback via snackbar.
   * @returns {void}
   */
  generateImage(): void {
    openSnackBar(
      this._snackBar,
      `Generating image for scene ${this.scene.number}. This might take some time...`
    );

    const imageGeneration: ImageGenerationRequest = {
      scenes: [this.buildImageSegment()],
    };

    this.imageGenerationService
      .generateImage(this.storyId, imageGeneration)
      .subscribe(
        (images: ImageGenerationResponse[]) => {
          // Find scene in responses to update generated videoss
<<<<<<< HEAD
          const executionStatus = updateScenesWithGeneratedImages(images, [
            this.scene,
          ]);
          openSnackBar(
            this._snackBar,
            executionStatus['execution_message'],
            10
          );
          const lastGenImage =
            this.scene.imageGenerationSettings.generatedImages[
              this.scene.imageGenerationSettings.generatedImages.length - 1
            ];
          const updateForm = true;
          this.updateSelectedImage(lastGenImage.gcsUri, updateForm);
=======
          if (resps.body) {
            const executionStatus = updateScenesWithGeneratedImages(
              resps.body,
              [this.scene]
            );
            openSnackBar(
              this._snackBar,
              executionStatus['execution_message'],
              20
            );
            const lastGenImage =
              this.scene.imageGenerationSettings.generatedImages[
                this.scene.imageGenerationSettings.generatedImages.length - 1
              ];
            const updateForm = true;
            this.updateSelectedImage(lastGenImage.gcsUri, updateForm);
          }
>>>>>>> ee2573b6
        },
        (error: any) => {
          let errorMessage;
          if (error.error.hasOwnProperty('detail')) {
            errorMessage = error.error.detail;
          } else {
            errorMessage = error.error.message;
          }
          console.error(errorMessage);
          openSnackBar(
            this._snackBar,
            `ERROR: ${errorMessage}. Please try again.`
          );
        }
      );
  }

  /**
   * Updates the selected image in the component's state and optionally in the form.
   * This function sets the image URI, finds the full image object from the list of
   * generated images, and designates it as the selected image for video generation.
   *
<<<<<<< HEAD
   * @param {string} imageGCSUri The GCS URI of the image to be selected.
   * @param {boolean} updateForm A flag to determine whether to update the reactive form with the new image URI.
   */
  updateSelectedImage(imageGCSUri: string, updateForm: boolean) {
    if (updateForm) {
      // Update selected image in form
      this.imageSettingsForm.controls['selectedImageUri'].setValue(
        imageGCSUri
      );
    }
    // Find image index in array
    this.setCurrentGeneratedImageIndex(imageGCSUri);
=======
   * @param {string} gcsUri The GCS URI of the image to be selected.
   * @param {boolean} updateForm A flag to determine whether to update the reactive form with the new image URI.
   */
  updateSelectedImage(gcsUri: string, updateForm: boolean) {
    if (updateForm) {
      // Update selected image in form
      this.imageSettingsForm.controls['selectedImageUri'].setValue(
        gcsUri
      );
    }
    // Find image index in array
    this.setCurrentGeneratedImageIndex(gcsUri);
>>>>>>> ee2573b6
    const selectedImageForVideo =
      this.scene.imageGenerationSettings.generatedImages[
        this.currentGeneratedImageIndex
      ];
    // Set selected image in scene to be used as selectedImageForVideo
    this.scene.imageGenerationSettings.selectedImageForVideo =
      selectedImageForVideo;
  }

  /**
   * Finds reference images by their ID within the scene's settings.
   *
   * @param {string} id The unique identifier of the reference image to find.
   * @returns {ImageReference[] | undefined} An array containing the matching image(s).
   * Returns an empty array if no match is found, or `undefined` if the reference image list does not exist.
   */
  getReferenceImageById(id: string): ImageReference[] | undefined {
    const refImgFound =
      this.scene.imageGenerationSettings.referenceImages?.filter(
        (referenceImage: ImageReference) => {
          return referenceImage.id === id;
        }
      );

    return refImgFound;
  }

  /**
   * Retrieves and formats a file item into the UploadedFile structure based on its type.
   * This is primarily used to populate file uploader components when editing an item.
   *
   * @param {string} cardId - The unique identifier, which is treated as the reference image ID.
   * @param {string} fileType - The type of file to retrieve (e.g., UploadedFileType.ReferenceImage).
   * @returns {UploadedFile[]} An array containing the formatted file item if found, otherwise an empty array.
   */
  getFileItemsByType(cardId: string, fileType: string) {
    // For On Edit action
    const fileItems: UploadedFile[] = [];

    // Build uploaded reference images for file uploader component
    if (fileType === UploadedFileType.ReferenceImage) {
      // cardId is also reference image id
      const referenceImage = this.getReferenceImageById(cardId);
      // Build file tems for file uploader component
      if (referenceImage && referenceImage.length > 0) {
        const uploadedFile: UploadedFile = {
          sceneId: this.scene.id,
          id: cardId,
          name: referenceImage[0].name,
          gcsUri: referenceImage[0].gcsUri,
          signedUri: referenceImage[0].signedUri,
          gcsFusePath: referenceImage[0].gcsFusePath,
          mimeType: referenceImage[0].mimeType,
          type: UploadedFileType.ReferenceImage,
        };
        fileItems.push(uploadedFile);
      }
    }

    // Build uploaded user provided images for file uploader component
    if (fileType === UploadedFileType.UserProvidedImage) {
      const selectedImageForVideo =
        this.scene.imageGenerationSettings.selectedImageForVideo;
      if (selectedImageForVideo) {
        const uploadedFile: UploadedFile = {
          sceneId: this.scene.id,
          id: selectedImageForVideo.id!, // check this
          name: selectedImageForVideo.name,
          gcsUri: selectedImageForVideo.gcsUri,
          signedUri: selectedImageForVideo.signedUri,
          gcsFusePath: selectedImageForVideo.gcsFusePath,
          mimeType: selectedImageForVideo.mimeType,
          type: UploadedFileType.ReferenceImage,
        };
        fileItems.push(uploadedFile);
      }
    }

    return fileItems;
  }

  /**
   * Initializes the `referenceImageCards` array based on the reference images
   * found in the scene's settings. For each reference image, a corresponding
   * card with a matching ID is created and pushed into the local array.
   */
  initReferenceImageCards() {
    this.scene.imageGenerationSettings.referenceImages?.forEach(
      (refImage: ImageReference, index: number) => {
        // Init Reference type form control with first refImage
        // since all reference images use the same ref type as the Vertex UI
        if (index === 0) {
          this.imageSettingsForm.controls['referenceType'].setValue(
            refImage.referenceType
          );
        }

        const card: ReferenceImageCard = {
          id: refImage.id!, // refImage id is the same as reference card id
        };
        const foundIndex = this.getReferenceImageIndexById(
          refImage.id,
          this.referenceImageCards
        );
        // TODO (ae) fix this. For now only add if not added previously
        if (foundIndex === undefined) {
          this.referenceImageCards.push(card);
          // Workaround for now
          const refImgDescElement = document.getElementById(
            `desc@${refImage.id}`
          ) as any;
          if (refImgDescElement) {
            // TODO (ae) fix this later
            //refImgDescElement!.value = refImage.description;
          }
        }
      }
    );
  }

  /**
   * Constructs an `ImageSceneRequest` object for the current scene.
   * This object encapsulates all necessary parameters for a single image generation request,
   * including prompt, creative direction settings, and any associated reference images.
   * It processes `referenceImageCards` to include their descriptions and types.
   * @returns {ImageSceneRequest} The constructed image scene request.
   */
  buildImageSegment(): ImageSceneRequest {
    // Build reference images with latest changes in the form
    const referenceImages: ImageReferenceItem[] = this.referenceImageCards
      .filter((card: ReferenceImageCard) => {
        const refImageFound =
          this.scene.imageGenerationSettings.referenceImages!.filter(
            (img: ImageReference) => {
              return img.id === card.id;
            }
          );

        // Filter out cards that don't have an uploaded image
        return refImageFound && refImageFound.length > 0;
      })
      .map((card: ReferenceImageCard, index: number) => {
        const refImageFound =
          this.scene.imageGenerationSettings.referenceImages!.filter(
            (img: ImageReference) => {
              return img.id === card.id;
            }
          );
        // Get latest values from form
        // Work around since dynamically adding controls didn't work using FromGrop
        // FormRecord should be used but was introducing other issues
        const descriptionElement = document.getElementById(
          `desc@${card.id}`
        ) as any;
        //const referenceType = descFormControlValue.value.split('@')[0];
        return {
          reference_id: index + 1,
          reference_type: this.getReferenceType(
            this.imageSettingsForm.get('referenceType')?.value!
          ),
          reference_subtype: this.getReferenceSubType(
            this.imageSettingsForm.get('referenceType')?.value!
          ),
          description: descriptionElement.value,
          id: refImageFound[0].id,
          name: refImageFound[0].name, // validate this
          gcs_uri: refImageFound[0].gcsUri,
          signed_uri: refImageFound[0].signedUri,
          gcs_fuse_path: refImageFound[0].gcsFusePath,
          mime_type: refImageFound[0].mimeType,
        } as ImageReferenceItem;
      });

    const segments: ImageSceneRequest = {
      scene_num: this.scene.number,
      img_prompt: this.imageSettingsForm.get('prompt')?.value!,
      creative_dir: {
        aspect_ratio: this.imageSettingsForm.get('aspectRatio')?.value,
        person_generation:
          this.imageSettingsForm.get('personGeneration')?.value,
        number_of_images: this.imageSettingsForm.get('numImages')?.value,
        output_mime_type: this.imageSettingsForm.get('outputMimeType')?.value,
        /*seed?: this.imageSettingsForm.get('prompt')?.value;*/
        negative_prompt: this.imageSettingsForm.get('negativePrompt')?.value,
        enhance_prompt: this.imageSettingsForm.get('enhancePrompt')?.value,
        use_last_frame: this.imageSettingsForm.get('useLastFrame')?.value,
        safety_filter_level:
          this.imageSettingsForm.get('safetyFilterLevel')?.value,
        language: this.imageSettingsForm.get('language')?.value,
        output_compression_quality:
          this.imageSettingsForm.get('compressionQuality')?.value,
      } as ImageCreativeDirection,
      use_reference_image_for_image:
        (this.scene.imageGenerationSettings?.referenceImages?.length ?? 0) > 0,
      edit_mode: this.scene.imageGenerationSettings.editMode,
      reference_images: referenceImages,
    };

    return segments;
  }

  /**
   * Determines whether the "Generate Image" button should be disabled.
   * The button is enabled only if the `imageSettingsForm` is valid (e.g., prompt is filled).
   * @returns {boolean} `true` if the button should be disabled, `false` otherwise.
   */
  disableGenerateImageButton(): boolean {
    return !this.imageSettingsForm.valid;
  }
}<|MERGE_RESOLUTION|>--- conflicted
+++ resolved
@@ -534,15 +534,9 @@
    * @param {string} imageUri - The URI of the image to find.
    * @returns {void}
    */
-<<<<<<< HEAD
-  setCurrentGeneratedImageIndex(imageGCSUri: string): void {
-    const index = this.scene.imageGenerationSettings.generatedImages.findIndex(
-      (image) => image.gcsUri === imageGCSUri
-=======
   setCurrentGeneratedImageIndex(gcsUri: string): void {
     const index = this.scene.imageGenerationSettings.generatedImages.findIndex(
       (image) => image.gcsUri === gcsUri
->>>>>>> ee2573b6
     );
     this.currentGeneratedImageIndex = index;
   }
@@ -615,7 +609,6 @@
       .subscribe(
         (images: ImageGenerationResponse[]) => {
           // Find scene in responses to update generated videoss
-<<<<<<< HEAD
           const executionStatus = updateScenesWithGeneratedImages(images, [
             this.scene,
           ]);
@@ -630,25 +623,6 @@
             ];
           const updateForm = true;
           this.updateSelectedImage(lastGenImage.gcsUri, updateForm);
-=======
-          if (resps.body) {
-            const executionStatus = updateScenesWithGeneratedImages(
-              resps.body,
-              [this.scene]
-            );
-            openSnackBar(
-              this._snackBar,
-              executionStatus['execution_message'],
-              20
-            );
-            const lastGenImage =
-              this.scene.imageGenerationSettings.generatedImages[
-                this.scene.imageGenerationSettings.generatedImages.length - 1
-              ];
-            const updateForm = true;
-            this.updateSelectedImage(lastGenImage.gcsUri, updateForm);
-          }
->>>>>>> ee2573b6
         },
         (error: any) => {
           let errorMessage;
@@ -671,20 +645,6 @@
    * This function sets the image URI, finds the full image object from the list of
    * generated images, and designates it as the selected image for video generation.
    *
-<<<<<<< HEAD
-   * @param {string} imageGCSUri The GCS URI of the image to be selected.
-   * @param {boolean} updateForm A flag to determine whether to update the reactive form with the new image URI.
-   */
-  updateSelectedImage(imageGCSUri: string, updateForm: boolean) {
-    if (updateForm) {
-      // Update selected image in form
-      this.imageSettingsForm.controls['selectedImageUri'].setValue(
-        imageGCSUri
-      );
-    }
-    // Find image index in array
-    this.setCurrentGeneratedImageIndex(imageGCSUri);
-=======
    * @param {string} gcsUri The GCS URI of the image to be selected.
    * @param {boolean} updateForm A flag to determine whether to update the reactive form with the new image URI.
    */
@@ -697,7 +657,6 @@
     }
     // Find image index in array
     this.setCurrentGeneratedImageIndex(gcsUri);
->>>>>>> ee2573b6
     const selectedImageForVideo =
       this.scene.imageGenerationSettings.generatedImages[
         this.currentGeneratedImageIndex
