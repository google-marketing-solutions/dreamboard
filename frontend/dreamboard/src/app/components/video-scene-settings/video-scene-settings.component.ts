--- conflicted
+++ resolved
@@ -275,30 +275,17 @@
   /**
    * Sets the `currentGeneratedVideoIndex` to the index of the video with the given URI
    * within the `generatedVideos` array of the current scene.
-<<<<<<< HEAD
-   * @param {string} videoGCSUri - The URI of the video to find.
-   * @returns {void}
-   */
-  setCurrentGeneratedVideoIndex(videoGCSUri: string): void {
-    const index = this.scene.videoGenerationSettings.generatedVideos.findIndex(
-      (video) => video.gcsUri === videoGCSUri
-=======
    * @param {string} gcsUri - The URI of the video to find.
    * @returns {void}
    */
   setCurrentGeneratedVideoIndex(gcsUri: string): void {
     const index = this.scene.videoGenerationSettings.generatedVideos.findIndex(
       (video) => video.gcsUri === gcsUri
->>>>>>> ee2573b6
     );
     this.currentGeneratedVideoIndex = index;
   }
 
-<<<<<<< HEAD
-  updateSelectedVideo(videoGCSUri: string, updateForm: boolean) {
-=======
   updateSelectedVideo(gcsUri: string, updateForm: boolean) {
->>>>>>> ee2573b6
     // Reload video in the Scene Builder HTML element to update it
     // since reload does not happen when the object is updated
     const videoHTML: any = document.getElementById(`video@${this.scene.id}`);
@@ -308,19 +295,11 @@
     // Update selected video in form
     if (updateForm) {
       this.videoSettingsForm.controls['selectedVideoUri'].setValue(
-<<<<<<< HEAD
-        videoGCSUri
-      );
-    }
-    // Find video index in array
-    this.setCurrentGeneratedVideoIndex(videoGCSUri);
-=======
         gcsUri
       );
     }
     // Find video index in array
     this.setCurrentGeneratedVideoIndex(gcsUri);
->>>>>>> ee2573b6
     const selectedVideo =
       this.scene.videoGenerationSettings.generatedVideos[
         this.currentGeneratedVideoIndex
